--- conflicted
+++ resolved
@@ -16,35 +16,36 @@
 from .main_widget import MainWidget
 from . import dialogs
 
+
 DEFAULT_ARRAY = pil_image.RandomDotImageParameter(number=40,
-                                                  max_array_radius=200,
-                                                  dot_colour="lime",
-                                                  dot_diameter_mean=25,
-                                                  dot_diameter_range=[5, 40],
-                                                  dot_diameter_std=8,
-                                                  minimum_gap=2,
-                                                  colour_area="#3e3e3e",
-                                                  colour_convex_hull_positions=None,
-                                                  colour_convex_hull_dots=None,
-                                                  colour_center_of_mass=None,
-                                                  colour_center_of_outer_positions=None,
-                                                  antialiasing=True,
-                                                  colour_background="gray")
+                           max_array_radius=200,
+                           dot_colour="lime",
+                           dot_diameter_mean=25,
+                           dot_diameter_range=[5, 40],
+                           dot_diameter_std=8,
+                           minimum_gap=2,
+                           colour_area="#3e3e3e",
+                           colour_convex_hull_positions=None,
+                           colour_convex_hull_dots=None,
+                           colour_center_of_mass=None,
+                           colour_center_of_outer_positions=None,
+                           antialiasing=True,
+                           colour_background="gray")
 
 ICON = pil_image.RandomDotImageParameter(number=11,
-                                         max_array_radius=200,
-                                         dot_colour="lime",
-                                         dot_diameter_mean=35,
-                                         dot_diameter_range=[5, 80],
-                                         dot_diameter_std=20,
-                                         minimum_gap=2,
-                                         colour_area="#3e3e3e",
-                                         colour_convex_hull_positions=None,
-                                         colour_convex_hull_dots="expyriment_orange",
-                                         colour_center_of_mass=None,
-                                         colour_center_of_outer_positions=None,
-                                         antialiasing=True,
-                                         colour_background=None)
+                           max_array_radius=200,
+                           dot_colour="lime",
+                           dot_diameter_mean=35,
+                           dot_diameter_range=[5, 80],
+                           dot_diameter_std=20,
+                           minimum_gap=2,
+                           colour_area="#3e3e3e",
+                           colour_convex_hull_positions=None,
+                           colour_convex_hull_dots="expyriment_orange",
+                           colour_center_of_mass=None,
+                           colour_center_of_outer_positions=None,
+                           antialiasing=True,
+                           colour_background=None)
 
 
 class PyNSN_GUI(QtGui.QMainWindow):
@@ -53,15 +54,10 @@
 
         super(PyNSN_GUI, self).__init__()
 
-<<<<<<< HEAD
         self._image = None
         self.data_array = None
         self.da_sequence = None
         self.set_loging(False) #False
-=======
-        self._current_image = None
-        self.set_loging(False)  # False
->>>>>>> 1633d12c
         self.settings = dialogs.SettingsDialog(self, DEFAULT_ARRAY)
         self.initUI()
         self.show()
@@ -71,9 +67,9 @@
 
         if onoff:
             self.logger = GeneratorLogger(log_filename="log/gui",
-                                          override_log_files=True,
-                                          log_colours=False,
-                                          properties_different_colour=False)
+                                      override_log_files=True,
+                                      log_colours=False,
+                                      properties_different_colour=False)
         else:
             self.logger = None
 
@@ -99,15 +95,11 @@
         matchAction = QtGui.QAction('&Match property', self)
         matchAction.triggered.connect(self.action_match)
 
-<<<<<<< HEAD
         sequenceAction= QtGui.QAction('&Make sequence', self)
         sequenceAction.triggered.connect(self.action_make_sequence)
 
 
         #self.statusBar()
-=======
-        # self.statusBar()
->>>>>>> 1633d12c
         menubar = self.menuBar()
 
         fileMenu = menubar.addMenu('&File')
@@ -153,19 +145,12 @@
 
         if self.settings.bicoloured.isChecked():
             n2 = self.main_widget.number2.value
-<<<<<<< HEAD
             self.data_array = generator.make(n_dots=para.number + n2)
             self.data_array.features.change(indices=list(range(n2)),
                                             colour=self.main_widget.dot_colour2.text)
-=======
-            self.current_data_array = generator.make(n_dots=para.number + n2)
-            self.current_data_array.features.change(indices=list(range(n2)),
-                                                    colour=self.main_widget.dot_colour2.text)
->>>>>>> 1633d12c
         else:
             self.data_array = generator.make(n_dots=para.number)
 
-<<<<<<< HEAD
 
         self._image = None
 
@@ -184,27 +169,6 @@
                                            antialiasing=para.antialiasing,
                                            colour_background=para.colour_background)
             return self._image
-=======
-        self._current_image = None
-
-
-    def current_image(self):
-
-        if self._current_image is not None:
-            return self._current_image
-        else:
-            para = self.image_parameter()
-            self._current_image = pil_image.create(self.current_data_array,
-                                                   colour_area=para.colour_area,
-                                                   colour_convex_hull_positions=para.colour_convex_hull_positions,
-                                                   colour_convex_hull_dots=para.colour_convex_hull_dots,
-                                                   colour_center_of_mass=para.colour_center_of_mass,
-                                                   colour_center_of_outer_positions=para.colour_center_of_outer_positions,
-                                                   antialiasing=para.antialiasing,
-                                                   colour_background=para.colour_background)
-            return self._current_image
->>>>>>> 1633d12c
-
 
     def image_parameter(self):
         # check colour input
@@ -236,31 +200,24 @@
             self.settings.colour_background.text = "None"
 
         return pil_image.RandomDotImageParameter(
-            number=self.main_widget.number.value,
-            max_array_radius=self.main_widget.max_array_radius.value,
-            dot_colour=colour_dot,
-            dot_diameter_mean=self.main_widget.dot_diameter_mean.value,
-            dot_diameter_range=[self.main_widget.dot_diameter_range.value1,
-                                self.main_widget.dot_diameter_range.value2],
-            dot_diameter_std=self.main_widget.dot_diameter_std.value,
-            minimum_gap=self.main_widget.minimum_gap.value,
-            colour_area=colour_area,
-            colour_convex_hull_positions=colour_convex_hull_positions,
-            colour_convex_hull_dots=colour_convex_hull_dots,
-            colour_center_of_mass=None,
-            colour_center_of_outer_positions=None,
-            antialiasing=self.settings.antialiasing.isChecked(),
-            colour_background=colour_background)
-
-
-<<<<<<< HEAD
+                           number=self.main_widget.number.value,
+                           max_array_radius=self.main_widget.max_array_radius.value,
+                           dot_colour=colour_dot,
+                           dot_diameter_mean=self.main_widget.dot_diameter_mean.value,
+                           dot_diameter_range=[self.main_widget.dot_diameter_range.value1,
+                                               self.main_widget.dot_diameter_range.value2],
+                           dot_diameter_std= self.main_widget.dot_diameter_std.value,
+                           minimum_gap= self.main_widget.minimum_gap.value,
+                           colour_area= colour_area,
+                           colour_convex_hull_positions=colour_convex_hull_positions,
+                           colour_convex_hull_dots=colour_convex_hull_dots,
+                           colour_center_of_mass= None,
+                           colour_center_of_outer_positions=None,
+                           antialiasing=self.settings.antialiasing.isChecked(),
+                           colour_background= colour_background)
+
     def pixmap(self):
         return QtGui.QPixmap.fromImage(ImageQt(self.image()))
-=======
-    def current_pixmap(self):
-        """"""
-        return QtGui.QPixmap.fromImage(ImageQt(self.current_image()))
->>>>>>> 1633d12c
 
     def show_current_image(self, remake_image=False):
         """"""
@@ -279,13 +236,8 @@
         self.main_widget.updateUI()
         self.write_properties()
 
-<<<<<<< HEAD
+    def write_properties(self, clear_field=True):
         prop = self.data_array.get_properties()
-=======
-    def write_properties(self, clear_field=True):
-        """"""
-        prop = self.current_data_array.get_properties()
->>>>>>> 1633d12c
         txt = prop.get_nice_text()
         if self.settings.bicoloured.isChecked():
             prop = self.data_array.get_properties_split_by_colours()
@@ -296,13 +248,8 @@
         self.main_widget.text_field.append(txt)
 
     def action_print_xy(self):
-<<<<<<< HEAD
-
-        txt = self.data_array.get_csv(object_id_column=False, num_idx_column=False, colour_column=True)
-=======
         """"""
         txt = self.current_data_array.get_csv(object_id_column=False, num_idx_column=False, colour_column=True)
->>>>>>> 1633d12c
         self.main_widget.text_field.append(txt)
 
 
@@ -310,22 +257,13 @@
         """"""
         # name = QtGui.QFileDialog.getSaveFileName(self, 'Save File')
         filename, extension = QtGui.QFileDialog.getSaveFileNameAndFilter(
-<<<<<<< HEAD
-            self, 'Save file', filter=self.tr(".png")) #TODO multiple file formats FIXME formats selection
-        self.image.save(filename + extension, format=str(extension[1:]).upper())
-
-    def action_match(self):
-        prop = self.data_array.get_properties()
-        print(dialogs.MatchPropertyDialog.get_response(self, prop)) #TODO
-=======
             self, 'Save file', filter=self.tr(".png"))  # TODO multiple file formats FIXME formats selection
         self.current_image.save(filename + extension, format=str(extension[1:]).upper())
 
     def action_match(self):
         """"""
         prop = self.current_data_array.get_properties()
-        print(dialogs.MatchPropertyDialog.get_response(self, prop))  # TODO
->>>>>>> 1633d12c
+        print(dialogs.MatchPropertyDialog.get_response(self, prop)) #TODO
 
     def action_settings(self):
         """"""
@@ -334,33 +272,20 @@
         self.show_current_image(remake_image=True)
 
     def action_dot_colour_change(self):
-<<<<<<< HEAD
+        """"""
         self.data_array.features.change(colour=self.image_parameter().dot_colour)
         self.show_current_image(remake_image=True)
 
     def action_slider_released(self):
+        """"""
         change = self.main_widget.number.value - self.data_array.prop_numerosity
         self.data_array = self.data_array.number_deviant(change)
-=======
-        """"""
-        self.current_data_array.features.change(colour=self.image_parameter().dot_colour)
-        self.show_current_image(remake_image=True)
-
-    def action_slider_released(self):
-        """"""
-        change = self.main_widget.number.value - self.current_data_array.prop_numerosity
-        self.current_data_array = self.current_data_array.number_deviant(change)
->>>>>>> 1633d12c
         self.show_current_image(remake_image=True)
         self.write_properties()
         # todo slider does not work correctly for multi colour arrays
 
-<<<<<<< HEAD
     def action_make_sequence(self):
         result = dialogs.SequenceDialog(self).exec_()
-=======
-
->>>>>>> 1633d12c
 
 def start():
 
