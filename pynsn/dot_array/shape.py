
__author__ = 'Oliver Lindemann <lindemann@cognitive-psychology.eu>'

import math
from ..lib.coordinate2D import Coordinate2D


class Dot(Coordinate2D):

    def __init__(self, x=0, y=0, diameter=1, attribute=None):
        """Initialize a point

        Handles polar and cartesian representation (optimised processing, i.e.,
        conversions between coordinates systems will be done only once if needed)

        Parameters
        ----------
        x : numeric (default=0)
        y : numeric (default=0)
        diameter : numeric (default=1)
        attribute : attribute (string)
        """

        Coordinate2D.__init__(self, x=x, y=y)
        self.diameter = diameter
        if attribute is not None and not isinstance(attribute, str):
            raise TypeError("attributes must be a string or None, not {}".format(type(attribute).__name__))
        self.attribute = attribute

    def distance(self, d):
        """Return Euclidean distance to the dot d. The function takes the
        diameter of the dots into account.

        Parameters
        ----------
        d : Dot

        Returns
        -------
        distance : float

        """

        return Coordinate2D.distance(self, d) - \
               ((self.diameter + d.diameter) / 2.0)

    @property
    def area(self):
        return math.pi * (self.diameter ** 2) / 4.0

    @property
    def perimeter(self):
        return math.pi * self.diameter


class Rectangle(Coordinate2D):

<<<<<<< HEAD
    def __init__(self, center_x=0, center_y=0, width=0, height=0,
                 attributes=None):
        """Initialize a Rectangle
=======
    def __init__(self, center_x=0, center_y=0, width=0, height=0, attribute=None):
        """Initialize a point
>>>>>>> 1f9619e2

        Handles polar and cartesian representation (optimised processing, i.e.,
        conversions between coordinates systems will be done only once if needed)

        Parameters
        ----------
        x : numeric (default=0)
        y : numeric (default=0)
        width : numeric (default=1)
        height : numeric (default=1)
        attribute : attribute (string)
        """

        Coordinate2D.__init__(self, x=center_x, y=center_y)
        if attribute is not None and not isinstance(attribute, str):
            raise TypeError("attributes must be a string or None, not {}".format(type(attribute).__name__))
        self.attribute = attribute
        self.height = height
        self.width = width

    @property
    def left(self):
        return self.x - 0.5 * self.width

    @property
    def top(self):
        return self.y + 0.5 * self.height

    @property
    def right(self):
        return self.x + 0.5 * self.width

    @property
    def bottom(self):
        return self.y - 0.5 * self.height

<<<<<<< HEAD
=======
    def iter_edges(self):
        yield self.left, self.top
        yield self.right, self.top
        yield self.right, self.bottom
        yield self.left, self.bottom

>>>>>>> 1f9619e2
    def is_point_inside_rect(self, xy):
        return (self.left <= xy[0] <= self.right and
                self.top <= xy[1] <= self.bottom)

    def overlaps_with(self, rect):
        d = self.xy_distances(rect)
        return not(d[0]>0 or d[1]>0)

    @property
    def area(self):
        return self.width * self.height

    @property
    def perimeter(self):
        return 2 * (self.width + self.height)

    def xy_distances(self, other):
        """return distances on both axes between rectangles. 0 indicates
        overlap off edges along that dimension.
        """

        assert isinstance(other, Rectangle)
        #overlaps in x or y
        center_dist = abs(self.x - other.x), abs(self.y - other.y)
        max_overlap_dist = (self.width + other.width)/2, (self.height + other.height)/2
        if  center_dist[0] <= max_overlap_dist[0]:
            dx = 0
        else:
            dx = center_dist[0] - max_overlap_dist[0]

        if  center_dist[1] <= max_overlap_dist[1]:
            dy = 0
        else:
            dy = center_dist[1] - max_overlap_dist[1]

        return dx, dy


    def distance(self, other):
        """Return Euclidean distance to the dot d. The function takes the
        size of the rectangles into account.

        Parameters
        ----------
        d : Dot

        Returns
        -------
        distance : float

        """

        dx, dy = self.xy_distances(other=other)
        return math.hypot(dx, dy)<|MERGE_RESOLUTION|>--- conflicted
+++ resolved
@@ -29,7 +29,7 @@
 
     def distance(self, d):
         """Return Euclidean distance to the dot d. The function takes the
-        diameter of the dots into account.
+        diameter of the points into account.
 
         Parameters
         ----------
@@ -55,14 +55,8 @@
 
 class Rectangle(Coordinate2D):
 
-<<<<<<< HEAD
-    def __init__(self, center_x=0, center_y=0, width=0, height=0,
-                 attributes=None):
-        """Initialize a Rectangle
-=======
     def __init__(self, center_x=0, center_y=0, width=0, height=0, attribute=None):
         """Initialize a point
->>>>>>> 1f9619e2
 
         Handles polar and cartesian representation (optimised processing, i.e.,
         conversions between coordinates systems will be done only once if needed)
@@ -99,15 +93,6 @@
     def bottom(self):
         return self.y - 0.5 * self.height
 
-<<<<<<< HEAD
-=======
-    def iter_edges(self):
-        yield self.left, self.top
-        yield self.right, self.top
-        yield self.right, self.bottom
-        yield self.left, self.bottom
-
->>>>>>> 1f9619e2
     def is_point_inside_rect(self, xy):
         return (self.left <= xy[0] <= self.right and
                 self.top <= xy[1] <= self.bottom)
@@ -161,4 +146,4 @@
         """
 
         dx, dy = self.xy_distances(other=other)
-        return math.hypot(dx, dy)+        return math.hypot(dx, dy)
